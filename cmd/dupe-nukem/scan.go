package main

import (
	"bufio"
	"fmt"
	"io"
	"log"
	"os"
	"strings"
	"time"

	"github.com/pkg/errors"

	"github.com/bisgardo/dupe-nukem/scan"
	"github.com/bisgardo/dupe-nukem/util"
)

// maxSkipNameFileLineLen is the size in bytes allocated for reading a skip file.
// As the file is read line by line, this is the maximum allowed line length.
const maxSkipNameFileLineLen = 256

// Scan parses the skip expression and cache path passed from the command line
// and then runs scan.Run with the resulting values.
func Scan(dir, skipExpr, cachePath string) (*scan.Dir, error) {
	shouldSkip, err := loadShouldSkip(skipExpr)
	if err != nil {
		return nil, errors.Wrapf(err, "cannot process skip dirs expression %q", skipExpr)
	}
	cacheDir, err := loadScanDirCacheFile(cachePath)
	if err != nil {
		return nil, errors.Wrapf(err, "cannot load scan cache file %q", cachePath)
	}
	absDir, err := absPath(dir)
	if err != nil {
		return nil, err
	}
	if absDir != dir {
		log.Printf("absolute path of %q resolved to %q\n", dir, absDir)
	}
	return scan.Run(absDir, shouldSkip, cacheDir)
}

func loadShouldSkip(expr string) (scan.ShouldSkipPath, error) {
	names, err := parseSkipNames(expr)
	if err != nil {
		return nil, err
	}
	if len(names) == 0 {
		return scan.NoSkip, nil
	}
	set := make(map[string]struct{}, len(names))
	for _, n := range names {
		if err := validateSkipName(n); err != nil {
			return nil, errors.Wrapf(err, "invalid skip name %q", n)
		}
		set[n] = struct{}{}
	}
	return scan.SkipNameSet(set), nil
}

func parseSkipNames(input string) ([]string, error) {
	if input == "" {
		return nil, nil
	}
	if input[0] == '@' {
		f := input[1:]
		res, err := parseSkipNameFile(f)
		return res, errors.Wrapf(err, "cannot read skip names from file %q", f)
	}
	return strings.Split(input, ","), nil
}

func parseSkipNameFile(path string) ([]string, error) {
	f, err := os.Open(path)
	if err != nil {
		return nil, errors.Wrapf(util.SimplifyIOError(err), "cannot open file")
	}
	defer func() {
		if err := f.Close(); err != nil {
			log.Printf("error: cannot close skip name file %q: %v\n", path, err)
		}
	}()
	r := bufio.NewReaderSize(f, maxSkipNameFileLineLen)
	var names []string
	i := 0
	for {
		i++
		l, isNotSuffix, err := r.ReadLine()
		if err == io.EOF {
			return names, nil
		}
		if err != nil {
			return nil, err
		}
		if isNotSuffix {
			return nil, fmt.Errorf("line %d is longer than the max allowed length of %d characters", i, maxSkipNameFileLineLen)
		}
		if n := strings.TrimSpace(string(l)); n != "" {
			names = append(names, n)
		}
	}
}

func validateSkipName(name string) error {
	if strings.TrimSpace(name) != name {
		return fmt.Errorf("has surrounding space")
	}
	switch name {
	case "":
		return fmt.Errorf("empty")
	case ".":
		return fmt.Errorf("current directory")
	case "..":
		return fmt.Errorf("parent directory")
	}
	if i := strings.IndexAny(name, "/"); i != -1 {
		return fmt.Errorf("has invalid character '%c'", name[i])
	}
	return nil
}

func loadScanDirCacheFile(path string) (*scan.Dir, error) {
	if path == "" {
		return nil, nil
	}
	log.Printf("loading scan cache file %q...\n", path)
	start := time.Now()
	scanDir, err := loadScanDirFile(path)
	if err != nil {
		return nil, err
	}
<<<<<<< HEAD
	// TODO Unless it's too expensive, just sort lists instead of validating.
=======
	// TODO Unless it's too expensive, just sort lists instead of only validating.
>>>>>>> 52d8fcdc
	if err := checkCache(scanDir); err != nil {
		return nil, errors.Wrap(err, "invalid cache contents")
	}
	log.Printf("scan cache loaded successfully from %q in %v\n", path, timeSince(start))
	return scanDir, nil
}

func checkCache(dir *scan.Dir) error {
	// Check subdirs.
	var ld *scan.Dir
	for i, d := range dir.Dirs {
		// Check that list is sorted.
		if ld != nil && ld.Name > d.Name {
			return fmt.Errorf("list of subdirectories of %q is not sorted: %q on index %d should come before %q on index %d", dir.Name, d.Name, i, ld.Name, i-1)
		}
		ld = d

		// Recurse.
		if err := checkCache(d); err != nil {
			return errors.Wrapf(err, "in subdirectory %q on index %d", d.Name, i)
		}
	}
	// Check non-empty files.
	var lf *scan.File
	for i, f := range dir.Files {
		// Check that list is sorted.
		if lf != nil && lf.Name > f.Name {
			return fmt.Errorf("list of non-empty files in directory %q is not sorted: %q on index %d should come before %q on index %d", dir.Name, f.Name, i, lf.Name, i-1)
		}
		lf = f

		// Check that name is non-empty.
		if f.Name == "" {
			return fmt.Errorf("name of non-empty file on index %d is empty", i)
		}

		// Check that size is non-zero.
		if f.Size == 0 {
			return fmt.Errorf("non-empty file %q on index %d has size 0", f.Name, i)
		}

		// Check if hash is zero.
		if f.Hash == 0 {
			log.Printf("warning: file %q is cached with hash 0 - this hash will be ignored\n", f.Name)
		}
	}
	// Check empty files.
	var lef string
	for i, ef := range dir.EmptyFiles {
		// Check that list is sorted.
		if lef > ef {
			return fmt.Errorf("list of empty files in directory %q is not sorted: %q on index %d should come before %q on index %d", dir.Name, ef, i, lef, i-1)
		}
		lef = ef

		// Check that name is non-empty.
		if ef == "" {
			return fmt.Errorf("name of empty file on index %d is empty", i)
		}
	}
	return nil
}<|MERGE_RESOLUTION|>--- conflicted
+++ resolved
@@ -129,11 +129,7 @@
 	if err != nil {
 		return nil, err
 	}
-<<<<<<< HEAD
-	// TODO Unless it's too expensive, just sort lists instead of validating.
-=======
 	// TODO Unless it's too expensive, just sort lists instead of only validating.
->>>>>>> 52d8fcdc
 	if err := checkCache(scanDir); err != nil {
 		return nil, errors.Wrap(err, "invalid cache contents")
 	}
